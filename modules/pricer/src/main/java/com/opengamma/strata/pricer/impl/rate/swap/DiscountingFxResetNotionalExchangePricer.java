/**
 * Copyright (C) 2015 - present by OpenGamma Inc. and the OpenGamma group of companies
 *
 * Please see distribution for license.
 */
package com.opengamma.strata.pricer.impl.rate.swap;

import com.opengamma.strata.finance.rate.swap.FxResetNotionalExchange;
import com.opengamma.strata.pricer.RatesProvider;
import com.opengamma.strata.pricer.rate.swap.PaymentEventPricer;
import com.opengamma.strata.pricer.sensitivity.PointSensitivityBuilder;

/**
 * Pricer implementation for the exchange of FX reset notionals.
 * <p>
 * The FX reset notional exchange is priced by discounting the value of the exchange.
 * The value of the exchange is calculated by performing an FX conversion on the amount.
 */
public class DiscountingFxResetNotionalExchangePricer
    implements PaymentEventPricer<FxResetNotionalExchange> {

  /**
   * Default implementation.
   */
  public static final DiscountingFxResetNotionalExchangePricer DEFAULT =
      new DiscountingFxResetNotionalExchangePricer();

  /**
   * Creates an instance.
   */
  public DiscountingFxResetNotionalExchangePricer() {
  }

  //-------------------------------------------------------------------------
  @Override
  public double presentValue(FxResetNotionalExchange event, RatesProvider provider) {
    // futureValue * discountFactor
    double df = provider.discountFactor(event.getCurrency(), event.getPaymentDate());
    return futureValue(event, provider) * df;
  }

  @Override
<<<<<<< HEAD
  public PointSensitivityBuilder presentValueSensitivity(PricingEnvironment env, FxResetNotionalExchange event) {
=======
  public PointSensitivityBuilder presentValueSensitivity(FxResetNotionalExchange event, RatesProvider provider) {
>>>>>>> bd6c9d2b
    throw new UnsupportedOperationException();  // TODO
  }

  //-------------------------------------------------------------------------
  @Override
<<<<<<< HEAD
  public double futureValue(PricingEnvironment env, FxResetNotionalExchange event) {
=======
  public double futureValue(FxResetNotionalExchange event, RatesProvider provider) {
>>>>>>> bd6c9d2b
    // notional * fxRate
    double fxRate = provider.fxIndexRate(event.getIndex(), event.getReferenceCurrency(), event.getFixingDate());
    return event.getNotional() * fxRate;
  }

  @Override
<<<<<<< HEAD
  public PointSensitivityBuilder futureValueSensitivity(PricingEnvironment env, FxResetNotionalExchange event) {
=======
  public PointSensitivityBuilder futureValueSensitivity(FxResetNotionalExchange event, RatesProvider provider) {
>>>>>>> bd6c9d2b
    throw new UnsupportedOperationException();  // TODO
  }

}<|MERGE_RESOLUTION|>--- conflicted
+++ resolved
@@ -40,32 +40,20 @@
   }
 
   @Override
-<<<<<<< HEAD
-  public PointSensitivityBuilder presentValueSensitivity(PricingEnvironment env, FxResetNotionalExchange event) {
-=======
   public PointSensitivityBuilder presentValueSensitivity(FxResetNotionalExchange event, RatesProvider provider) {
->>>>>>> bd6c9d2b
     throw new UnsupportedOperationException();  // TODO
   }
 
   //-------------------------------------------------------------------------
   @Override
-<<<<<<< HEAD
-  public double futureValue(PricingEnvironment env, FxResetNotionalExchange event) {
-=======
   public double futureValue(FxResetNotionalExchange event, RatesProvider provider) {
->>>>>>> bd6c9d2b
     // notional * fxRate
     double fxRate = provider.fxIndexRate(event.getIndex(), event.getReferenceCurrency(), event.getFixingDate());
     return event.getNotional() * fxRate;
   }
 
   @Override
-<<<<<<< HEAD
-  public PointSensitivityBuilder futureValueSensitivity(PricingEnvironment env, FxResetNotionalExchange event) {
-=======
   public PointSensitivityBuilder futureValueSensitivity(FxResetNotionalExchange event, RatesProvider provider) {
->>>>>>> bd6c9d2b
     throw new UnsupportedOperationException();  // TODO
   }
 

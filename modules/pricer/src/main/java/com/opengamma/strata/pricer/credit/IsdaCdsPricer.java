--- conflicted
+++ resolved
@@ -1,6 +1,6 @@
 /**
  * Copyright (C) 2015 - present by OpenGamma Inc. and the OpenGamma group of companies
- * <p>
+ *
  * Please see distribution for license.
  */
 package com.opengamma.strata.pricer.credit;
@@ -18,13 +18,10 @@
 import com.opengamma.strata.market.curve.TenorCurveNodeMetadata;
 import com.opengamma.strata.market.sensitivity.CurveCurrencyParameterSensitivities;
 import com.opengamma.strata.market.sensitivity.CurveCurrencyParameterSensitivity;
-import org.joda.beans.MetaBean;
-import org.joda.beans.Property;
 
 import java.time.LocalDate;
 import java.time.Period;
 import java.util.List;
-import java.util.Set;
 
 /**
  * Pricer for for CDS products using the ISDA methodology.
@@ -71,7 +68,6 @@
     return IsdaCdsHelper.price(valuationDate, product, convert(yieldCurve), convert(creditCurve), recoveryRate, scalingFactor);
   }
 
-<<<<<<< HEAD
   /**
    * Calculates the par rate of the expanded CDS product.
    * <p>
@@ -97,8 +93,6 @@
     return IsdaCdsHelper.parSpread(valuationDate, product, convert(yieldCurve), convert(creditCurve), recoveryRate);
   }
 
-=======
->>>>>>> 2c7027e5
   private NodalCurve convert(ISDACompliantYieldCurve yieldCurve) {
     return new NodalCurve() {
       @Override
@@ -141,20 +135,6 @@
         return 0;
       }
 
-      @Override
-      public MetaBean metaBean() {
-        return null;
-      }
-
-      @Override
-      public <R> Property<R> property(String s) {
-        return null;
-      }
-
-      @Override
-      public Set<String> propertyNames() {
-        return null;
-      }
     };
   }
 
@@ -200,20 +180,6 @@
         return 0;
       }
 
-      @Override
-      public MetaBean metaBean() {
-        return null;
-      }
-
-      @Override
-      public <R> Property<R> property(String s) {
-        return null;
-      }
-
-      @Override
-      public Set<String> propertyNames() {
-        return null;
-      }
     };
   }
 

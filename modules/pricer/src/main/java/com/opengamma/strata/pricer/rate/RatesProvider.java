/**
 * Copyright (C) 2014 - present by OpenGamma Inc. and the OpenGamma group of companies
 *
 * Please see distribution for license.
 */
package com.opengamma.strata.pricer.rate;

import com.opengamma.strata.basics.currency.CurrencyPair;
import com.opengamma.strata.basics.index.FxIndex;
import com.opengamma.strata.basics.index.IborIndex;
import com.opengamma.strata.basics.index.OvernightIndex;
import com.opengamma.strata.basics.index.PriceIndex;
import com.opengamma.strata.market.sensitivity.CurveCurrencyParameterSensitivities;
import com.opengamma.strata.market.sensitivity.PointSensitivities;
import com.opengamma.strata.market.value.FxForwardRates;
import com.opengamma.strata.market.value.FxIndexRates;
import com.opengamma.strata.market.value.IborIndexRates;
import com.opengamma.strata.market.value.OvernightIndexRates;
import com.opengamma.strata.market.value.PriceIndexValues;
import com.opengamma.strata.pricer.BaseProvider;

/**
 * A provider of rates, such as Ibor and Overnight, used for pricing financial instruments.
 * <p>
 * This provides the environmental information against which pricing occurs.
 * The valuation date, FX rates, discount factors, time-series and forward curves are included.
 * <p>
 * All implementations of this interface must be immutable and thread-safe.
 */
public interface RatesProvider
    extends BaseProvider {

  /**
   * Gets additional market data of a specific type.
   * <p>
   * In general, it is desirable to pass the specific market data needed for pricing into
   * the pricing method. However, in some cases, notably swaps, this is not feasible.
   * This method can be used to access additional data of a specific type.
   * <pre>
   *   MarketVolatilityData vol = provider.data(MarketVolatilityData.class);
   * </pre>
   * It is strongly recommended to clearly state on pricing methods what additional data is required.
   * <p>
   * The specific methods on this interface for Ibor and Overnight indices exist because
   * they are common cases. The data could also be made available via this method.
   * 
   * @param type  the type of additional data to obtain
   * @return the additional data
   * @throws IllegalArgumentException if the additional data is not available
   */
  public abstract <T> T data(Class<T> type);

  //-------------------------------------------------------------------------
  /**
   * Gets the rates for an FX index.
   * <p>
   * This returns an object that can provide historic and forward rates for the specified index.
   * <p>
   * An FX rate is the conversion rate between two currencies. An FX index is the rate
   * as published by a specific organization, typically at a well-known time-of-day.
   * 
   * @param index  the index to find rates for
   * @return the rates for the specified index
   * @throws IllegalArgumentException if the rates are not available
   */
  public abstract FxIndexRates fxIndexRates(FxIndex index);

  //-------------------------------------------------------------------------
  /**
<<<<<<< HEAD
   * Gets the rates for a currency pair.
   * <p>
   * This returns an object that can provide forward rates for the specified currency pair.
   * <p>
   * An FX rate is the conversion rate between two currencies.
=======
   * Gets the forward FX rates for a currency pair.
   * <p>
   * This returns an object that can provide forward rates for the specified currency pair.
   * See {@link #fxIndexRates(FxIndex)} for forward rates with daily fixings.
>>>>>>> ff10e4fb
   * 
   * @param currencyPair  the currency pair to find forward rates for
   * @return the forward rates for the specified currency pair
   * @throws IllegalArgumentException if the rates are not available
   */
  public abstract FxForwardRates fxForwardRates(CurrencyPair currencyPair);

  //-------------------------------------------------------------------------
  /**
   * Gets the rates for an Ibor index.
   * <p>
   * The rate of the Ibor index, such as 'GBP-LIBOR-3M', varies over time.
   * This returns an object that can provide historic and forward rates for the specified index.
   * 
   * @param index  the index to find rates for
   * @return the rates for the specified index
   * @throws IllegalArgumentException if the rates are not available
   */
  public abstract IborIndexRates iborIndexRates(IborIndex index);

  //-------------------------------------------------------------------------
  /**
   * Gets the rates for an Overnight index.
   * <p>
   * The rate of the Overnight index, such as 'EUR-EONIA', varies over time.
   * This returns an object that can provide historic and forward rates for the specified index.
   * 
   * @param index  the index to find rates for
   * @return the rates for the specified index
   * @throws IllegalArgumentException if the rates are not available
   */
  public abstract OvernightIndexRates overnightIndexRates(OvernightIndex index);

  //-------------------------------------------------------------------------
  /**
   * Gets the values for an Price index.
   * <p>
   * The value of the Price index, such as 'US-CPI-U', varies over time.
   * This returns an object that can provide historic and forward values for the specified index.
   * 
   * @param index  the index to find values for
   * @return the values for the specified index
   * @throws IllegalArgumentException if the values are not available
   */
  public abstract PriceIndexValues priceIndexValues(PriceIndex index);

  //-------------------------------------------------------------------------
  /**
   * Computes the parameter sensitivity.
   * <p>
   * This computes the {@link CurveCurrencyParameterSensitivities} associated with the {@link PointSensitivities}.
   * This corresponds to the projection of the point sensitivity to the curve internal parameters representation.
   * <p>
   * For example, the point sensitivities could represent the sensitivity to a date on the first
   * of each month in a year relative to a specific forward curve. This method converts to the point
   * sensitivities to be relative to each parameter on the underlying curve, such as the 1 day, 1 week,
   * 1 month, 3 month, 12 month and 5 year nodal points.
   * 
   * @param pointSensitivities  the point sensitivity
   * @return the sensitivity to the curve parameters
   */
  CurveCurrencyParameterSensitivities curveParameterSensitivity(PointSensitivities pointSensitivities);

}<|MERGE_RESOLUTION|>--- conflicted
+++ resolved
@@ -67,18 +67,10 @@
 
   //-------------------------------------------------------------------------
   /**
-<<<<<<< HEAD
-   * Gets the rates for a currency pair.
-   * <p>
-   * This returns an object that can provide forward rates for the specified currency pair.
-   * <p>
-   * An FX rate is the conversion rate between two currencies.
-=======
    * Gets the forward FX rates for a currency pair.
    * <p>
    * This returns an object that can provide forward rates for the specified currency pair.
    * See {@link #fxIndexRates(FxIndex)} for forward rates with daily fixings.
->>>>>>> ff10e4fb
    * 
    * @param currencyPair  the currency pair to find forward rates for
    * @return the forward rates for the specified currency pair
